/*
 * (C) Copyright 2006-2007
 * Stefan Roese, DENX Software Engineering, sr@denx.de.
 *
 * (C) Copyright 2006
 * Jacqueline Pira-Ferriol, AMCC/IBM, jpira-ferriol@fr.ibm.com
 * Alain Saurel,            AMCC/IBM, alain.saurel@fr.ibm.com
 *
 * This program is free software; you can redistribute it and/or
 * modify it under the terms of the GNU General Public License as
 * published by the Free Software Foundation; either version 2 of
 * the License, or (at your option) any later version.
 *
 * This program is distributed in the hope that it will be useful,
 * but WITHOUT ANY WARRANTY; without even the implied warranty of
 * MERCHANTABILITY or FITNESS FOR A PARTICULAR PURPOSE.  See the
 * GNU General Public License for more details.
 *
 * You should have received a copy of the GNU General Public License
 * along with this program; if not, write to the Free Software
 * Foundation, Inc., 59 Temple Place, Suite 330, Boston,
 * MA 02111-1307 USA
 */

/************************************************************************
 * sequoia.h - configuration for Sequoia & Rainier boards
 ***********************************************************************/
#ifndef __CONFIG_H
#define __CONFIG_H

/*-----------------------------------------------------------------------
 * High Level Configuration Options
 *----------------------------------------------------------------------*/
/* This config file is used for Sequoia (440EPx) and Rainier (440GRx)	*/
#ifndef CONFIG_RAINIER
#define CONFIG_440EPX		1		/* Specific PPC440EPx	*/
#else
#define CONFIG_440GRX		1		/* Specific PPC440GRx	*/
#endif
#define CONFIG_440		1		/* ... PPC440 family	*/
#define CONFIG_4xx		1		/* ... PPC4xx family	*/
/* Detect Sequoia PLL input clock automatically via CPLD bit		*/
#define CONFIG_SYS_CLK_FREQ    ((in8(CFG_BCSR_BASE + 3) & 0x80) ? \
				33333333 : 33000000)

#if 0
/*
 * 44x dcache supported is working now on sequoia, but we don't enable
 * it yet since it needs further testing
 */
#define CONFIG_4xx_DCACHE			/* enable dcache	*/
#endif

#define CONFIG_BOARD_EARLY_INIT_F 1		/* Call board_early_init_f */
#define CONFIG_MISC_INIT_R	1		/* Call misc_init_r	*/

/*-----------------------------------------------------------------------
 * Base addresses -- Note these are effective addresses where the
 * actual resources get mapped (not physical addresses)
 *----------------------------------------------------------------------*/
#define CFG_MONITOR_LEN		(384 * 1024)	/* Reserve 384 kB for Monitor	*/
#define CFG_MALLOC_LEN		(256 * 1024)	/* Reserve 256 kB for malloc()	*/

#define CFG_BOOT_BASE_ADDR	0xf0000000
#define CFG_SDRAM_BASE		0x00000000	/* _must_ be 0		*/
#define CFG_FLASH_BASE		0xfc000000	/* start of FLASH	*/
#define CFG_MONITOR_BASE	TEXT_BASE
#define CFG_NAND_ADDR		0xd0000000      /* NAND Flash		*/
#define CFG_OCM_BASE		0xe0010000      /* ocm			*/
#define CFG_OCM_DATA_ADDR	CFG_OCM_BASE
#define CFG_PCI_BASE		0xe0000000      /* Internal PCI regs	*/
#define CFG_PCI_MEMBASE		0x80000000	/* mapped pci memory	*/
#define CFG_PCI_MEMBASE1	CFG_PCI_MEMBASE  + 0x10000000
#define CFG_PCI_MEMBASE2	CFG_PCI_MEMBASE1 + 0x10000000
#define CFG_PCI_MEMBASE3	CFG_PCI_MEMBASE2 + 0x10000000

/* Don't change either of these */
#define CFG_PERIPHERAL_BASE	0xef600000	/* internal peripherals	*/

#define CFG_USB2D0_BASE		0xe0000100
#define CFG_USB_DEVICE		0xe0000000
#define CFG_USB_HOST		0xe0000400
#define CFG_BCSR_BASE		0xc0000000

/*-----------------------------------------------------------------------
 * Initial RAM & stack pointer
 *----------------------------------------------------------------------*/
/* 440EPx/440GRx have 16KB of internal SRAM, so no need for D-Cache	*/
#define CFG_INIT_RAM_ADDR	CFG_OCM_BASE	/* OCM			*/
#define CFG_INIT_RAM_END	(4 << 10)
#define CFG_GBL_DATA_SIZE	256		/* num bytes initial data */
#define CFG_GBL_DATA_OFFSET	(CFG_INIT_RAM_END - CFG_GBL_DATA_SIZE)
#define CFG_INIT_SP_OFFSET	CFG_POST_WORD_ADDR

/*-----------------------------------------------------------------------
 * Serial Port
 *----------------------------------------------------------------------*/
#define CFG_EXT_SERIAL_CLOCK	11059200	/* ext. 11.059MHz clk	*/
#define CONFIG_BAUDRATE		115200
#define CONFIG_SERIAL_MULTI     1
/* define this if you want console on UART1 */
#undef CONFIG_UART1_CONSOLE

#define CFG_BAUDRATE_TABLE						\
	{300, 600, 1200, 2400, 4800, 9600, 19200, 38400, 57600, 115200}

/*-----------------------------------------------------------------------
 * Environment
 *----------------------------------------------------------------------*/
#if !defined(CONFIG_NAND_U_BOOT) && !defined(CONFIG_NAND_SPL)
#define CFG_ENV_IS_IN_FLASH     1	/* use FLASH for environment vars	*/
#else
#define CFG_ENV_IS_IN_NAND	1	/* use NAND for environment vars	*/
#define CFG_ENV_IS_EMBEDDED	1	/* use embedded environment */
#endif

/*-----------------------------------------------------------------------
 * FLASH related
 *----------------------------------------------------------------------*/
#define CFG_FLASH_CFI				/* The flash is CFI compatible	*/
#define CFG_FLASH_CFI_DRIVER			/* Use common CFI driver	*/

#define CFG_FLASH_BANKS_LIST	{ CFG_FLASH_BASE }

#define CFG_MAX_FLASH_BANKS	1	/* max number of memory banks		*/
#define CFG_MAX_FLASH_SECT	512	/* max number of sectors on one chip	*/

#define CFG_FLASH_ERASE_TOUT	120000	/* Timeout for Flash Erase (in ms)	*/
#define CFG_FLASH_WRITE_TOUT	500	/* Timeout for Flash Write (in ms)	*/

#define CFG_FLASH_USE_BUFFER_WRITE 1	/* use buffered writes (20x faster)	*/
#define CFG_FLASH_PROTECTION	1	/* use hardware flash protection	*/

#define CFG_FLASH_EMPTY_INFO		/* print 'E' for empty sector on flinfo */
#define CFG_FLASH_QUIET_TEST	1	/* don't warn upon unknown flash	*/

#ifdef CFG_ENV_IS_IN_FLASH
#define CFG_ENV_SECT_SIZE	0x20000	/* size of one complete sector		*/
#define CFG_ENV_ADDR		((-CFG_MONITOR_LEN)-CFG_ENV_SECT_SIZE)
#define	CFG_ENV_SIZE		0x2000	/* Total Size of Environment Sector	*/

/* Address and size of Redundant Environment Sector	*/
#define CFG_ENV_ADDR_REDUND	(CFG_ENV_ADDR-CFG_ENV_SECT_SIZE)
#define CFG_ENV_SIZE_REDUND	(CFG_ENV_SIZE)
#endif

/*
 * IPL (Initial Program Loader, integrated inside CPU)
 * Will load first 4k from NAND (SPL) into cache and execute it from there.
 *
 * SPL (Secondary Program Loader)
 * Will load special U-Boot version (NUB) from NAND and execute it. This SPL
 * has to fit into 4kByte. It sets up the CPU and configures the SDRAM
 * controller and the NAND controller so that the special U-Boot image can be
 * loaded from NAND to SDRAM.
 *
 * NUB (NAND U-Boot)
 * This NAND U-Boot (NUB) is a special U-Boot version which can be started
 * from RAM. Therefore it mustn't (re-)configure the SDRAM controller.
 *
 * On 440EPx the SPL is copied to SDRAM before the NAND controller is
 * set up. While still running from cache, I experienced problems accessing
 * the NAND controller.	sr - 2006-08-25
 */
#define CFG_NAND_BOOT_SPL_SRC	0xfffff000	/* SPL location			*/
#define CFG_NAND_BOOT_SPL_SIZE	(4 << 10)	/* SPL size			*/
#define CFG_NAND_BOOT_SPL_DST	(CFG_OCM_BASE + (12 << 10)) /* Copy SPL here	*/
#define CFG_NAND_U_BOOT_DST	0x01000000	/* Load NUB to this addr	*/
#define CFG_NAND_U_BOOT_START	CFG_NAND_U_BOOT_DST /* Start NUB from this addr	*/
#define CFG_NAND_BOOT_SPL_DELTA	(CFG_NAND_BOOT_SPL_SRC - CFG_NAND_BOOT_SPL_DST)

/*
 * Define the partitioning of the NAND chip (only RAM U-Boot is needed here)
 */
#define CFG_NAND_U_BOOT_OFFS	(16 << 10)	/* Offset to RAM U-Boot image	*/
#define CFG_NAND_U_BOOT_SIZE	(384 << 10)	/* Size of RAM U-Boot image	*/

/*
 * Now the NAND chip has to be defined (no autodetection used!)
 */
#define CFG_NAND_PAGE_SIZE	512		/* NAND chip page size		*/
#define CFG_NAND_BLOCK_SIZE	(16 << 10)	/* NAND chip block size		*/
#define CFG_NAND_PAGE_COUNT	32		/* NAND chip page count		*/
#define CFG_NAND_BAD_BLOCK_POS	5		/* Location of bad block marker	*/
#undef CFG_NAND_4_ADDR_CYCLE			/* No fourth addr used (<=32MB)	*/

#define CFG_NAND_ECCSIZE	256
#define CFG_NAND_ECCBYTES	3
#define CFG_NAND_ECCSTEPS	(CFG_NAND_PAGE_SIZE / CFG_NAND_ECCSIZE)
#define CFG_NAND_OOBSIZE	16
#define CFG_NAND_ECCTOTAL	(CFG_NAND_ECCBYTES * CFG_NAND_ECCSTEPS)
#define CFG_NAND_ECCPOS		{0, 1, 2, 3, 6, 7}

#ifdef CFG_ENV_IS_IN_NAND
/*
 * For NAND booting the environment is embedded in the U-Boot image. Please take
 * look at the file board/amcc/sequoia/u-boot-nand.lds for details.
 */
#define CFG_ENV_SIZE		CFG_NAND_BLOCK_SIZE
#define CFG_ENV_OFFSET		(CFG_NAND_U_BOOT_OFFS + CFG_ENV_SIZE)
#define CFG_ENV_OFFSET_REDUND	(CFG_ENV_OFFSET + CFG_ENV_SIZE)
#endif

/*-----------------------------------------------------------------------
 * DDR SDRAM
 *----------------------------------------------------------------------*/
#define CFG_MBYTES_SDRAM        (256)		/* 256MB			*/
#if !defined(CONFIG_NAND_U_BOOT) && !defined(CONFIG_NAND_SPL)
#define CONFIG_DDR_DATA_EYE			/* use DDR2 optimization	*/
#endif

/*-----------------------------------------------------------------------
 * I2C
 *----------------------------------------------------------------------*/
#define CONFIG_HARD_I2C		1		/* I2C with hardware support	*/
#undef	CONFIG_SOFT_I2C				/* I2C bit-banged		*/
#define CFG_I2C_SPEED		400000		/* I2C speed and slave address	*/
#define CFG_I2C_SLAVE		0x7F

#define CFG_I2C_MULTI_EEPROMS
#define CFG_I2C_EEPROM_ADDR	(0xa8>>1)
#define CFG_I2C_EEPROM_ADDR_LEN 1
#define CFG_EEPROM_PAGE_WRITE_ENABLE
#define CFG_EEPROM_PAGE_WRITE_BITS 3
#define CFG_EEPROM_PAGE_WRITE_DELAY_MS 10

/* I2C SYSMON (LM75, AD7414 is almost compatible)			*/
#define CONFIG_DTT_LM75		1		/* ON Semi's LM75	*/
#define CONFIG_DTT_AD7414	1		/* use AD7414		*/
#define CONFIG_DTT_SENSORS	{0}		/* Sensor addresses	*/
#define CFG_DTT_MAX_TEMP	70
#define CFG_DTT_LOW_TEMP	-30
#define CFG_DTT_HYSTERESIS	3

#define CONFIG_PREBOOT	"echo;"						\
	"echo Type \"run flash_nfs\" to mount root filesystem over NFS;" \
	"echo"

#undef	CONFIG_BOOTARGS

/* Setup some board specific values for the default environment variables */
#ifndef CONFIG_RAINIER
#define CONFIG_HOSTNAME		sequoia
#define CFG_BOOTFILE		"bootfile=/tftpboot/sequoia/uImage\0"
#define CFG_ROOTPATH		"rootpath=/opt/eldk/ppc_4xxFP\0"
#else
#define CONFIG_HOSTNAME		rainier
#define CFG_BOOTFILE		"bootfile=/tftpboot/rainier/uImage\0"
#define CFG_ROOTPATH		"rootpath=/opt/eldk/ppc_4xx\0"
#endif

#define	CONFIG_EXTRA_ENV_SETTINGS					\
	CFG_BOOTFILE							\
	CFG_ROOTPATH							\
	"netdev=eth0\0"							\
	"nfsargs=setenv bootargs root=/dev/nfs rw "			\
		"nfsroot=${serverip}:${rootpath}\0"			\
	"ramargs=setenv bootargs root=/dev/ram rw\0"			\
	"addip=setenv bootargs ${bootargs} "				\
		"ip=${ipaddr}:${serverip}:${gatewayip}:${netmask}"	\
		":${hostname}:${netdev}:off panic=1\0"			\
	"addtty=setenv bootargs ${bootargs} console=ttyS0,${baudrate}\0"\
	"flash_nfs=run nfsargs addip addtty;"				\
		"bootm ${kernel_addr}\0"				\
	"flash_self=run ramargs addip addtty;"				\
		"bootm ${kernel_addr} ${ramdisk_addr}\0"		\
	"net_nfs=tftp 200000 ${bootfile};run nfsargs addip addtty;"     \
	        "bootm\0"						\
	"kernel_addr=FC000000\0"					\
	"ramdisk_addr=FC180000\0"					\
	"load=tftp 200000 /tftpboot/${hostname}/u-boot.bin\0"		\
	"update=protect off FFFA0000 FFFFFFFF;era FFFA0000 FFFFFFFF;"	\
		"cp.b 200000 FFFA0000 60000\0"			        \
	"upd=run load;run update\0"					\
	""
#define CONFIG_BOOTCOMMAND	"run flash_self"

#if 0
#define CONFIG_BOOTDELAY	-1	/* autoboot disabled		*/
#else
#define CONFIG_BOOTDELAY	5	/* autoboot after 5 seconds	*/
#endif

#define CONFIG_LOADS_ECHO	1	/* echo on for serial download	*/
#define CFG_LOADS_BAUD_CHANGE	1	/* allow baudrate change	*/

#define CONFIG_M88E1111_PHY	1
#define	CONFIG_IBM_EMAC4_V4	1
#define CONFIG_MII		1	/* MII PHY management		*/
#define CONFIG_PHY_ADDR		0	/* PHY address, See schematics	*/

#define CONFIG_PHY_RESET        1	/* reset phy upon startup         */
#define CONFIG_PHY_GIGE		1	/* Include GbE speed/duplex detection */

#define CONFIG_HAS_ETH0
#define CFG_RX_ETH_BUFFER	32	/* Number of ethernet rx buffers & descriptors */

#define CONFIG_NET_MULTI	1
#define CONFIG_HAS_ETH1		1	/* add support for "eth1addr"	*/
#define CONFIG_PHY1_ADDR	1

/* USB */
#ifdef CONFIG_440EPX
#define CONFIG_USB_OHCI_NEW
#define CONFIG_USB_STORAGE
#define CFG_OHCI_BE_CONTROLLER

#undef CFG_USB_OHCI_BOARD_INIT
#define CFG_USB_OHCI_CPU_INIT	1
#define CFG_USB_OHCI_REGS_BASE	CFG_USB_HOST
#define CFG_USB_OHCI_SLOT_NAME	"ppc440"
#define CFG_USB_OHCI_MAX_ROOT_PORTS 15

/* Comment this out to enable USB 1.1 device */
#define USB_2_0_DEVICE

#endif /* CONFIG_440EPX */

/* Partitions */
#define CONFIG_MAC_PARTITION
#define CONFIG_DOS_PARTITION
#define CONFIG_ISO_PARTITION


/*
 * BOOTP options
 */
#define CONFIG_BOOTP_BOOTFILESIZE
#define CONFIG_BOOTP_BOOTPATH
#define CONFIG_BOOTP_GATEWAY
#define CONFIG_BOOTP_HOSTNAME
#define CONFIG_BOOTP_SUBNETMASK


/*
 * Command line configuration.
 */
#include <config_cmd_default.h>

#define CONFIG_CMD_ASKENV
#define CONFIG_CMD_DHCP
#define CONFIG_CMD_DTT
#define CONFIG_CMD_DIAG
#define CONFIG_CMD_EEPROM
#define CONFIG_CMD_ELF
#define CONFIG_CMD_FAT
#define CONFIG_CMD_I2C
#define CONFIG_CMD_IRQ
#define CONFIG_CMD_MII
#define CONFIG_CMD_NAND
#define CONFIG_CMD_NET
#define CONFIG_CMD_NFS
#define CONFIG_CMD_PCI
#define CONFIG_CMD_PING
#define CONFIG_CMD_REGINFO
#define CONFIG_CMD_SDRAM

#ifdef CONFIG_440EPX
#define CONFIG_CMD_USB
#endif

#ifndef CONFIG_RAINIER
#define CFG_POST_FPU_ON		CFG_POST_FPU
#else
#define CFG_POST_FPU_ON		0
#endif

/* POST support */
#define CONFIG_POST		(CFG_POST_MEMORY   | \
				 CFG_POST_CPU	   | \
				 CFG_POST_UART	   | \
				 CFG_POST_I2C	   | \
				 CFG_POST_CACHE	   | \
				 CFG_POST_FPU_ON   | \
				 CFG_POST_ETHER	   | \
				 CFG_POST_SPR)

#define CFG_POST_WORD_ADDR	(CFG_GBL_DATA_OFFSET - 0x4)
#define CONFIG_LOGBUFFER
#define CFG_POST_CACHE_ADDR	0x7fff0000 /* free virtual address	*/

#define CFG_CONSOLE_IS_IN_ENV /* Otherwise it catches logbuffer as output */

#define CONFIG_SUPPORT_VFAT

/*-----------------------------------------------------------------------
 * Miscellaneous configurable options
 *----------------------------------------------------------------------*/
#define CFG_LONGHELP			/* undef to save memory		*/
#define CFG_PROMPT	        "=> "	/* Monitor Command Prompt	*/
#if defined(CONFIG_CMD_KGDB)
#define CFG_CBSIZE	        1024	/* Console I/O Buffer Size	*/
#else
#define CFG_CBSIZE	        256	/* Console I/O Buffer Size	*/
#endif
#define CFG_PBSIZE              (CFG_CBSIZE+sizeof(CFG_PROMPT)+16) /* Print Buffer Size */
#define CFG_MAXARGS	        16	/* max number of command args	*/
#define CFG_BARGSIZE	        CFG_CBSIZE /* Boot Argument Buffer Size	*/

#define CFG_MEMTEST_START	0x0400000 /* memtest works on		*/
#define CFG_MEMTEST_END		0x0C00000 /* 4 ... 12 MB in DRAM	*/

#define CFG_LOAD_ADDR		0x100000  /* default load address	*/
#define CFG_EXTBDINFO		1	/* To use extended board_into (bd_t) */

#define CFG_HZ		        1000	/* decrementer freq: 1 ms ticks	*/

#define CONFIG_CMDLINE_EDITING	1	/* add command line history	*/
#define CONFIG_LOOPW            1       /* enable loopw command         */
#define CONFIG_MX_CYCLIC        1       /* enable mdc/mwc commands      */
#define CONFIG_ZERO_BOOTDELAY_CHECK	/* check for keypress on bootdelay==0 */
#define CONFIG_VERSION_VARIABLE 1	/* include version env variable */

/*-----------------------------------------------------------------------
 * PCI stuff
 *----------------------------------------------------------------------*/
/* General PCI */
#define CONFIG_PCI			/* include pci support	        */
#define CONFIG_PCI_PNP			/* do pci plug-and-play   */
#define CFG_PCI_CACHE_LINE_SIZE	0 /* to avoid problems with PNP */
#define CONFIG_PCI_SCAN_SHOW		/* show pci devices on startup  */
#define CFG_PCI_TARGBASE        0x80000000 /* PCIaddr mapped to CFG_PCI_MEMBASE*/

/* Board-specific PCI */
#define CFG_PCI_TARGET_INIT
#define CFG_PCI_MASTER_INIT

#define CFG_PCI_SUBSYS_VENDORID 0x10e8	/* AMCC				*/
#define CFG_PCI_SUBSYS_ID       0xcafe	/* Whatever			*/

/*
 * For booting Linux, the board info and command line data
 * have to be in the first 8 MB of memory, since this is
 * the maximum mapped by the Linux kernel during initialization.
 */
#define CFG_BOOTMAPSZ		(8 << 20)	/* Initial Memory map for Linux */

/*-----------------------------------------------------------------------
 * External Bus Controller (EBC) Setup
 *----------------------------------------------------------------------*/

/*
 * On Sequoia CS0 and CS3 are switched when configuring for NAND booting
 */
#if !defined(CONFIG_NAND_U_BOOT) && !defined(CONFIG_NAND_SPL)
#define CFG_NAND_CS		3		/* NAND chip connected to CSx	*/
/* Memory Bank 0 (NOR-FLASH) initialization					*/
#define CFG_EBC_PB0AP		0x03017200
#define CFG_EBC_PB0CR		(CFG_FLASH_BASE | 0xda000)

/* Memory Bank 3 (NAND-FLASH) initialization					*/
#define CFG_EBC_PB3AP		0x018003c0
#define CFG_EBC_PB3CR		(CFG_NAND_ADDR | 0x1c000)
#else
#define CFG_NAND_CS		0		/* NAND chip connected to CSx	*/
/* Memory Bank 3 (NOR-FLASH) initialization					*/
#define CFG_EBC_PB3AP		0x03017200
#define CFG_EBC_PB3CR		(CFG_FLASH_BASE | 0xda000)

/* Memory Bank 0 (NAND-FLASH) initialization					*/
#define CFG_EBC_PB0AP		0x018003c0
#define CFG_EBC_PB0CR		(CFG_NAND_ADDR | 0x1c000)
#endif

/* Memory Bank 2 (CPLD) initialization						*/
#define CFG_EBC_PB2AP		0x24814580
#define CFG_EBC_PB2CR		(CFG_BCSR_BASE | 0x38000)

#define CFG_BCSR5_PCI66EN	0x80

/*-----------------------------------------------------------------------
 * NAND FLASH
 *----------------------------------------------------------------------*/
#define CFG_MAX_NAND_DEVICE	1
#define NAND_MAX_CHIPS		1
#define CFG_NAND_BASE		(CFG_NAND_ADDR + CFG_NAND_CS)
#define CFG_NAND_SELECT_DEVICE  1	/* nand driver supports mutipl. chips	*/

/*
 * Internal Definitions
 *
 * Boot Flags
 */
#define BOOTFLAG_COLD	0x01		/* Normal Power-On: Boot from FLASH	*/
#define BOOTFLAG_WARM	0x02		/* Software reboot			*/

#if defined(CONFIG_CMD_KGDB)
#define CONFIG_KGDB_BAUDRATE	230400	/* speed to run kgdb serial port */
#define CONFIG_KGDB_SER_INDEX	2	    /* which serial port to use */
#endif

/* pass open firmware flat tree */
#define CONFIG_OF_LIBFDT	1
#define CONFIG_OF_BOARD_SETUP	1
<<<<<<< HEAD
#define OF_CPU			"cpu@0"
=======
>>>>>>> e174ac34

#endif	/* __CONFIG_H */<|MERGE_RESOLUTION|>--- conflicted
+++ resolved
@@ -492,9 +492,5 @@
 /* pass open firmware flat tree */
 #define CONFIG_OF_LIBFDT	1
 #define CONFIG_OF_BOARD_SETUP	1
-<<<<<<< HEAD
-#define OF_CPU			"cpu@0"
-=======
->>>>>>> e174ac34
 
 #endif	/* __CONFIG_H */