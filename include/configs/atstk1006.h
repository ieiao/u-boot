/*
 * Copyright (C) 2005-2006 Atmel Corporation
 *
 * Configuration settings for the ATSTK1002 CPU daughterboard
 *
 * See file CREDITS for list of people who contributed to this
 * project.
 *
 * This program is free software; you can redistribute it and/or
 * modify it under the terms of the GNU General Public License as
 * published by the Free Software Foundation; either version 2 of
 * the License, or (at your option) any later version.
 *
 * This program is distributed in the hope that it will be useful,
 * but WITHOUT ANY WARRANTY; without even the implied warranty of
 * MERCHANTABILITY or FITNESS FOR A PARTICULAR PURPOSE.  See the
 * GNU General Public License for more details.
 *
 * You should have received a copy of the GNU General Public License
 * along with this program; if not, write to the Free Software
 * Foundation, Inc., 59 Temple Place, Suite 330, Boston,
 * MA 02111-1307 USA
 */
#ifndef __CONFIG_H
#define __CONFIG_H

#include <asm/arch/memory-map.h>

#define CONFIG_AVR32			1
#define CONFIG_AT32AP			1
#define CONFIG_AT32AP7000		1
#define CONFIG_ATSTK1006		1
#define CONFIG_ATSTK1000		1

#define CONFIG_ATSTK1000_EXT_FLASH	1

/*
 * Timer clock frequency. We're using the CPU-internal COUNT register
 * for this, so this is equivalent to the CPU core clock frequency
 */
#define CONFIG_SYS_HZ				1000

/*
 * Set up the PLL to run at 140 MHz, the CPU to run at the PLL
 * frequency, the HSB and PBB at 1/2, and the PBA to run at 1/4 the
 * PLL frequency.
 * (CONFIG_SYS_OSC0_HZ * CONFIG_SYS_PLL0_MUL) / CONFIG_SYS_PLL0_DIV = PLL MHz
 */
#define CONFIG_PLL			1
#define CONFIG_SYS_POWER_MANAGER		1
#define CONFIG_SYS_OSC0_HZ			20000000
#define CONFIG_SYS_PLL0_DIV			1
#define CONFIG_SYS_PLL0_MUL			7
#define CONFIG_SYS_PLL0_SUPPRESS_CYCLES	16
/*
 * Set the CPU running at:
 * PLL / (2^CONFIG_SYS_CLKDIV_CPU) = CPU MHz
 */
#define CONFIG_SYS_CLKDIV_CPU			0
/*
 * Set the HSB running at:
 * PLL / (2^CONFIG_SYS_CLKDIV_HSB) = HSB MHz
 */
#define CONFIG_SYS_CLKDIV_HSB			1
/*
 * Set the PBA running at:
 * PLL / (2^CONFIG_SYS_CLKDIV_PBA) = PBA MHz
 */
#define CONFIG_SYS_CLKDIV_PBA			2
/*
 * Set the PBB running at:
 * PLL / (2^CONFIG_SYS_CLKDIV_PBB) = PBB MHz
 */
#define CONFIG_SYS_CLKDIV_PBB			1

/*
 * The PLLOPT register controls the PLL like this:
 *   icp = PLLOPT<2>
 *   ivco = PLLOPT<1:0>
 *
 * We want icp=1 (default) and ivco=0 (80-160 MHz) or ivco=2 (150-240MHz).
 */
#define CONFIG_SYS_PLL0_OPT			0x04

#undef CONFIG_USART0
#define CONFIG_USART1			1
#undef CONFIG_USART2
#undef CONFIG_USART3

/* User serviceable stuff */
#define CONFIG_DOS_PARTITION		1

#define CONFIG_CMDLINE_TAG		1
#define CONFIG_SETUP_MEMORY_TAGS	1
#define CONFIG_INITRD_TAG		1

#define CONFIG_STACKSIZE		(2048)

#define CONFIG_BAUDRATE			115200
#define CONFIG_BOOTARGS							\
	"console=ttyS0 root=mtd3 fbmem=2400k"

#define CONFIG_BOOTCOMMAND						\
	"fsload; bootm $(fileaddr)"

/*
 * Only interrupt autoboot if <space> is pressed. Otherwise, garbage
 * data on the serial line may interrupt the boot sequence.
 */
#define CONFIG_BOOTDELAY		1
#define CONFIG_AUTOBOOT			1
#define CONFIG_AUTOBOOT_KEYED		1
#define CONFIG_AUTOBOOT_PROMPT		\
	"Press SPACE to abort autoboot in %d seconds\n", bootdelay
#define CONFIG_AUTOBOOT_DELAY_STR	"d"
#define CONFIG_AUTOBOOT_STOP_STR	" "

/*
 * After booting the board for the first time, new ethernet addresses
 * should be generated and assigned to the environment variables
 * "ethaddr" and "eth1addr". This is normally done during production.
 */
#define CONFIG_OVERWRITE_ETHADDR_ONCE	1
#define CONFIG_NET_MULTI		1

/*
 * BOOTP options
 */
#define CONFIG_BOOTP_SUBNETMASK
#define CONFIG_BOOTP_GATEWAY


/*
 * Command line configuration.
 */
#include <config_cmd_default.h>

#define CONFIG_CMD_ASKENV
#define CONFIG_CMD_DHCP
#define CONFIG_CMD_EXT2
#define CONFIG_CMD_FAT
#define CONFIG_CMD_JFFS2
#define CONFIG_CMD_MMC

#undef CONFIG_CMD_AUTOSCRIPT
#undef CONFIG_CMD_FPGA
#undef CONFIG_CMD_SETGETDCR
#undef CONFIG_CMD_XIMG

#define CONFIG_ATMEL_USART		1
#define CONFIG_MACB			1
<<<<<<< HEAD
#define CONFIG_PORTMUX_PIO		1
#define CFG_NR_PIOS			5
#define CFG_HSDRAMC			1
=======
#define CONFIG_PIO2			1
#define CONFIG_SYS_NR_PIOS			5
#define CONFIG_SYS_HSDRAMC			1
>>>>>>> 92c78a3b
#define CONFIG_MMC			1
#define CONFIG_ATMEL_MCI		1

#define CONFIG_SYS_DCACHE_LINESZ		32
#define CONFIG_SYS_ICACHE_LINESZ		32

#define CONFIG_NR_DRAM_BANKS		1

/* External flash on STK1000 */
#if 0
#define CONFIG_SYS_FLASH_CFI			1
#define CONFIG_FLASH_CFI_DRIVER		1
#endif

#define CONFIG_SYS_FLASH_BASE			0x00000000
#define CONFIG_SYS_FLASH_SIZE			0x800000
#define CONFIG_SYS_MAX_FLASH_BANKS		1
#define CONFIG_SYS_MAX_FLASH_SECT		135

#define CONFIG_SYS_MONITOR_BASE		CONFIG_SYS_FLASH_BASE

#define CONFIG_SYS_INTRAM_BASE			INTERNAL_SRAM_BASE
#define CONFIG_SYS_INTRAM_SIZE			INTERNAL_SRAM_SIZE
#define CONFIG_SYS_SDRAM_BASE			EBI_SDRAM_BASE

#define CONFIG_ENV_IS_IN_FLASH		1
#define CONFIG_ENV_SIZE			65536
#define CONFIG_ENV_ADDR			(CONFIG_SYS_FLASH_BASE + CONFIG_SYS_FLASH_SIZE - CONFIG_ENV_SIZE)

#define CONFIG_SYS_INIT_SP_ADDR		(CONFIG_SYS_INTRAM_BASE + CONFIG_SYS_INTRAM_SIZE)

#define CONFIG_SYS_MALLOC_LEN			(256*1024)
#define CONFIG_SYS_DMA_ALLOC_LEN		(16384)

/* Allow 4MB for the kernel run-time image */
#define CONFIG_SYS_LOAD_ADDR			(EBI_SDRAM_BASE + 0x00400000)
#define CONFIG_SYS_BOOTPARAMS_LEN		(16 * 1024)

/* Other configuration settings that shouldn't have to change all that often */
#define CONFIG_SYS_PROMPT			"U-Boot> "
#define CONFIG_SYS_CBSIZE			256
#define CONFIG_SYS_MAXARGS			16
#define CONFIG_SYS_PBSIZE			(CONFIG_SYS_CBSIZE + sizeof(CONFIG_SYS_PROMPT) + 16)
#define CONFIG_SYS_LONGHELP			1

#define CONFIG_SYS_MEMTEST_START		EBI_SDRAM_BASE
#define CONFIG_SYS_MEMTEST_END			(CONFIG_SYS_MEMTEST_START + 0x3f00000)
#define CONFIG_SYS_BAUDRATE_TABLE { 115200, 38400, 19200, 9600, 2400 }

#endif /* __CONFIG_H */<|MERGE_RESOLUTION|>--- conflicted
+++ resolved
@@ -149,15 +149,9 @@
 
 #define CONFIG_ATMEL_USART		1
 #define CONFIG_MACB			1
-<<<<<<< HEAD
 #define CONFIG_PORTMUX_PIO		1
-#define CFG_NR_PIOS			5
-#define CFG_HSDRAMC			1
-=======
-#define CONFIG_PIO2			1
 #define CONFIG_SYS_NR_PIOS			5
 #define CONFIG_SYS_HSDRAMC			1
->>>>>>> 92c78a3b
 #define CONFIG_MMC			1
 #define CONFIG_ATMEL_MCI		1
 
