--- conflicted
+++ resolved
@@ -45,22 +45,15 @@
 
 DECLARE_GLOBAL_DATA_PTR;
 
- /*cmd_boot.c*/
- extern int do_reset (cmd_tbl_t *cmdtp, int flag, int argc, char *argv[]);
-
-#if (CONFIG_COMMANDS & CFG_CMD_DATE) || defined(CONFIG_TIMESTAMP)
+/*cmd_boot.c*/
+extern int do_reset (cmd_tbl_t *cmdtp, int flag, int argc, char *argv[]);
+
+#if defined(CONFIG_TIMESTAMP) || defined(CONFIG_CMD_DATE)
 #include <rtc.h>
 #endif
 
 #ifdef CFG_HUSH_PARSER
 #include <hush.h>
-#endif
-
-#ifdef CONFIG_SHOW_BOOT_PROGRESS
-# include <status_led.h>
-# define SHOW_BOOT_PROGRESS(arg)	show_boot_progress(arg)
-#else
-# define SHOW_BOOT_PROGRESS(arg)
 #endif
 
 #ifdef CFG_INIT_RAM_LOCK
@@ -89,11 +82,11 @@
 static void *zalloc(void *, unsigned, unsigned);
 static void zfree(void *, void *, unsigned);
 
-#if (CONFIG_COMMANDS & CFG_CMD_IMI)
+#if defined(CONFIG_CMD_IMI)
 static int image_info (unsigned long addr);
 #endif
 
-#if (CONFIG_COMMANDS & CFG_CMD_IMLS)
+#if defined(CONFIG_CMD_IMLS)
 #include <flash.h>
 extern flash_info_t flash_info[]; /* info for FLASH chips */
 static int do_imls (cmd_tbl_t *cmdtp, int flag, int argc, char *argv[]);
@@ -133,12 +126,12 @@
 #endif
 static boot_os_Fcn do_bootm_netbsd;
 static boot_os_Fcn do_bootm_rtems;
-#if (CONFIG_COMMANDS & CFG_CMD_ELF)
+#if defined(CONFIG_CMD_ELF)
 static boot_os_Fcn do_bootm_vxworks;
 static boot_os_Fcn do_bootm_qnxelf;
 int do_bootvx ( cmd_tbl_t *cmdtp, int flag, int argc, char *argv[] );
 int do_bootelf (cmd_tbl_t *cmdtp, int flag, int argc, char *argv[] );
-#endif /* CFG_CMD_ELF */
+#endif
 #if defined(CONFIG_ARTOS) && defined(CONFIG_PPC)
 static boot_os_Fcn do_bootm_artos;
 #endif
@@ -176,7 +169,7 @@
 		addr = simple_strtoul(argv[1], NULL, 16);
 	}
 
-	SHOW_BOOT_PROGRESS (1);
+	show_boot_progress (1);
 	printf ("## Booting image at %08lx ...\n", addr);
 
 	/* Copy header so we can blank CRC field for re-calculation */
@@ -200,11 +193,11 @@
 #endif	/* __I386__ */
 	    {
 		puts ("Bad Magic Number\n");
-		SHOW_BOOT_PROGRESS (-1);
+		show_boot_progress (-1);
 		return 1;
 	    }
 	}
-	SHOW_BOOT_PROGRESS (2);
+	show_boot_progress (2);
 
 	data = (ulong)&header;
 	len  = sizeof(image_header_t);
@@ -214,10 +207,10 @@
 
 	if (crc32 (0, (uchar *)data, len) != checksum) {
 		puts ("Bad Header Checksum\n");
-		SHOW_BOOT_PROGRESS (-2);
+		show_boot_progress (-2);
 		return 1;
 	}
-	SHOW_BOOT_PROGRESS (3);
+	show_boot_progress (3);
 
 #ifdef CONFIG_HAS_DATAFLASH
 	if (addr_dataflash(addr)){
@@ -238,12 +231,12 @@
 		puts ("   Verifying Checksum ... ");
 		if (crc32 (0, (uchar *)data, len) != ntohl(hdr->ih_dcrc)) {
 			printf ("Bad Data CRC\n");
-			SHOW_BOOT_PROGRESS (-3);
+			show_boot_progress (-3);
 			return 1;
 		}
 		puts ("OK\n");
 	}
-	SHOW_BOOT_PROGRESS (4);
+	show_boot_progress (4);
 
 	len_ptr = (ulong *)data;
 
@@ -272,10 +265,10 @@
 #endif
 	{
 		printf ("Unsupported Architecture 0x%x\n", hdr->ih_arch);
-		SHOW_BOOT_PROGRESS (-4);
+		show_boot_progress (-4);
 		return 1;
 	}
-	SHOW_BOOT_PROGRESS (5);
+	show_boot_progress (5);
 
 	switch (hdr->ih_type) {
 	case IH_TYPE_STANDALONE:
@@ -297,10 +290,10 @@
 			data += 4;
 		break;
 	default: printf ("Wrong Image Type for %s command\n", cmdtp->name);
-		SHOW_BOOT_PROGRESS (-5);
+		show_boot_progress (-5);
 		return 1;
 	}
-	SHOW_BOOT_PROGRESS (6);
+	show_boot_progress (6);
 
 	/*
 	 * We have reached the point of no return: we are going to
@@ -351,7 +344,7 @@
 		if (gunzip ((void *)ntohl(hdr->ih_load), unc_len,
 			    (uchar *)data, &len) != 0) {
 			puts ("GUNZIP ERROR - must RESET board to recover\n");
-			SHOW_BOOT_PROGRESS (-6);
+			show_boot_progress (-6);
 			do_reset (cmdtp, flag, argc, argv);
 		}
 		break;
@@ -368,8 +361,7 @@
 						CFG_MALLOC_LEN < (4096 * 1024), 0);
 		if (i != BZ_OK) {
 			printf ("BUNZIP2 ERROR %d - must RESET board to recover\n", i);
-			SHOW_BOOT_PROGRESS (-6);
-			udelay(100000);
+			show_boot_progress (-6);
 			do_reset (cmdtp, flag, argc, argv);
 		}
 		break;
@@ -378,11 +370,11 @@
 		if (iflag)
 			enable_interrupts();
 		printf ("Unimplemented compression type %d\n", hdr->ih_comp);
-		SHOW_BOOT_PROGRESS (-7);
+		show_boot_progress (-7);
 		return 1;
 	}
 	puts ("OK\n");
-	SHOW_BOOT_PROGRESS (7);
+	show_boot_progress (7);
 
 	switch (hdr->ih_type) {
 	case IH_TYPE_STANDALONE:
@@ -409,10 +401,10 @@
 		if (iflag)
 			enable_interrupts();
 		printf ("Can't boot image type %d\n", hdr->ih_type);
-		SHOW_BOOT_PROGRESS (-8);
+		show_boot_progress (-8);
 		return 1;
 	}
-	SHOW_BOOT_PROGRESS (8);
+	show_boot_progress (8);
 
 	switch (hdr->ih_os) {
 	default:			/* handled by (original) Linux case */
@@ -440,7 +432,7 @@
 			     addr, len_ptr, verify);
 	    break;
 
-#if (CONFIG_COMMANDS & CFG_CMD_ELF)
+#if defined(CONFIG_CMD_ELF)
 	case IH_OS_VXWORKS:
 	    do_bootm_vxworks (cmdtp, flag, argc, argv,
 			      addr, len_ptr, verify);
@@ -449,7 +441,7 @@
 	    do_bootm_qnxelf (cmdtp, flag, argc, argv,
 			      addr, len_ptr, verify);
 	    break;
-#endif /* CFG_CMD_ELF */
+#endif
 #ifdef CONFIG_ARTOS
 	case IH_OS_ARTOS:
 	    do_bootm_artos  (cmdtp, flag, argc, argv,
@@ -458,7 +450,7 @@
 #endif
 	}
 
-	SHOW_BOOT_PROGRESS (-9);
+	show_boot_progress (-9);
 #ifdef DEBUG
 	puts ("\n## Control returned to monitor - resetting...\n");
 	do_reset (cmdtp, flag, argc, argv);
@@ -637,7 +629,7 @@
 #endif
 	if (argc >= 3) {
 		debug ("Not skipping initrd\n");
-		SHOW_BOOT_PROGRESS (9);
+		show_boot_progress (9);
 
 		addr = simple_strtoul(argv[2], NULL, 16);
 
@@ -648,7 +640,7 @@
 
 		if (ntohl(hdr->ih_magic)  != IH_MAGIC) {
 			puts ("Bad Magic Number\n");
-			SHOW_BOOT_PROGRESS (-10);
+			show_boot_progress (-10);
 			do_reset (cmdtp, flag, argc, argv);
 		}
 
@@ -660,11 +652,11 @@
 
 		if (crc32 (0, (uchar *)data, len) != checksum) {
 			puts ("Bad Header Checksum\n");
-			SHOW_BOOT_PROGRESS (-11);
+			show_boot_progress (-11);
 			do_reset (cmdtp, flag, argc, argv);
 		}
 
-		SHOW_BOOT_PROGRESS (10);
+		show_boot_progress (10);
 
 		print_image_hdr (hdr);
 
@@ -697,19 +689,19 @@
 
 			if (csum != ntohl(hdr->ih_dcrc)) {
 				puts ("Bad Data CRC\n");
-				SHOW_BOOT_PROGRESS (-12);
+				show_boot_progress (-12);
 				do_reset (cmdtp, flag, argc, argv);
 			}
 			puts ("OK\n");
 		}
 
-		SHOW_BOOT_PROGRESS (11);
+		show_boot_progress (11);
 
 		if ((hdr->ih_os   != IH_OS_LINUX)	||
 		    (hdr->ih_arch != IH_CPU_PPC)	||
 		    (hdr->ih_type != IH_TYPE_RAMDISK)	) {
 			puts ("No Linux PPC Ramdisk Image\n");
-			SHOW_BOOT_PROGRESS (-13);
+			show_boot_progress (-13);
 			do_reset (cmdtp, flag, argc, argv);
 		}
 
@@ -720,7 +712,7 @@
 		u_long tail    = ntohl(len_ptr[0]) % 4;
 		int i;
 
-		SHOW_BOOT_PROGRESS (13);
+		show_boot_progress (13);
 
 		/* skip kernel length and terminator */
 		data = (ulong)(&len_ptr[2]);
@@ -739,7 +731,7 @@
 		/*
 		 * no initrd image
 		 */
-		SHOW_BOOT_PROGRESS (14);
+		show_boot_progress (14);
 
 		len = data = 0;
 	}
@@ -748,59 +740,65 @@
 	if(argc > 3) {
 		of_flat_tree = (char *) simple_strtoul(argv[3], NULL, 16);
 		hdr = (image_header_t *)of_flat_tree;
-#if defined(CONFIG_OF_LIBFDT)
-		if (fdt_check_header(of_flat_tree) == 0) {
+#if defined(CONFIG_OF_FLAT_TREE)
+		if (*((ulong *)(of_flat_tree + sizeof(image_header_t))) != OF_DT_HEADER) {
 #else
-		if (*(ulong *)of_flat_tree == OF_DT_HEADER) {
+		if (fdt_check_header(of_flat_tree + sizeof(image_header_t)) != 0) {
 #endif
 #ifndef CFG_NO_FLASH
 			if (addr2info((ulong)of_flat_tree) != NULL)
 				of_data = (ulong)of_flat_tree;
 #endif
 		} else if (ntohl(hdr->ih_magic) == IH_MAGIC) {
-			printf("## Flat Device Tree Image at %08lX\n", hdr);
+			printf("## Flat Device Tree at %08lX\n", hdr);
 			print_image_hdr(hdr);
 
 			if ((ntohl(hdr->ih_load) <  ((unsigned long)hdr + ntohl(hdr->ih_size) + sizeof(hdr))) &&
 			   ((ntohl(hdr->ih_load) + ntohl(hdr->ih_size)) > (unsigned long)hdr)) {
-				printf ("ERROR: Load address overwrites Flat Device Tree uImage\n");
-				return;
+				puts ("ERROR: fdt overwritten - "
+					"must RESET the board to recover.\n");
+				do_reset (cmdtp, flag, argc, argv);
 			}
 
-			printf("   Verifying Checksum ... ");
+			puts ("   Verifying Checksum ... ");
 			memmove (&header, (char *)hdr, sizeof(image_header_t));
 			checksum = ntohl(header.ih_hcrc);
 			header.ih_hcrc = 0;
 
 			if(checksum != crc32(0, (uchar *)&header, sizeof(image_header_t))) {
-				printf("ERROR: Flat Device Tree header checksum is invalid\n");
-				return;
+				puts ("ERROR: fdt header checksum invalid - "
+					"must RESET the board to recover.\n");
+				do_reset (cmdtp, flag, argc, argv);
 			}
 
 			checksum = ntohl(hdr->ih_dcrc);
 			addr = (ulong)((uchar *)(hdr) + sizeof(image_header_t));
 
 			if(checksum != crc32(0, (uchar *)addr, ntohl(hdr->ih_size))) {
-				printf("ERROR: Flat Device Tree checksum is invalid\n");
-				return;
+				puts ("ERROR: fdt checksum invalid - "
+					"must RESET the board to recover.\n");
+				do_reset (cmdtp, flag, argc, argv);
 			}
-			printf("OK\n");
+			puts ("OK\n");
 
 			if (ntohl(hdr->ih_type) != IH_TYPE_FLATDT) {
-				printf ("ERROR: uImage not Flat Device Tree type\n");
-				return;
+				puts ("ERROR: uImage is not a fdt - "
+					"must RESET the board to recover.\n");
+				do_reset (cmdtp, flag, argc, argv);
 			}
 			if (ntohl(hdr->ih_comp) != IH_COMP_NONE) {
-				printf("ERROR: uImage is not uncompressed\n");
-				return;
+				puts ("ERROR: uImage is compressed - "
+					"must RESET the board to recover.\n");
+				do_reset (cmdtp, flag, argc, argv);
 			}
-#if defined(CONFIG_OF_LIBFDT)
-			if (fdt_check_header(of_flat_tree + sizeof(image_header_t)) == 0) {
+#if defined(CONFIG_OF_FLAT_TREE)
+			if (*((ulong *)(of_flat_tree + sizeof(image_header_t))) != OF_DT_HEADER) {
 #else
-			if (*((ulong *)(of_flat_tree + sizeof(image_header_t))) != OF_DT_HEADER) {
-#endif
-				printf ("ERROR: uImage data is not a flat device tree\n");
-				return;
+			if (fdt_check_header(of_flat_tree + sizeof(image_header_t)) != 0) {
+#endif
+				puts ("ERROR: uImage data is not a fdt - "
+					"must RESET the board to recover.\n");
+				do_reset (cmdtp, flag, argc, argv);
 			}
 
 			memmove((void *)ntohl(hdr->ih_load),
@@ -808,10 +806,11 @@
 				ntohl(hdr->ih_size));
 			of_flat_tree = (char *)ntohl(hdr->ih_load);
 		} else {
-			printf ("Did not find a flat flat device tree at address %08lX\n", of_flat_tree);
-			return;
-		}
-		printf ("   Booting using flat device tree at 0x%x\n",
+			puts ("Did not find a flat Flat Device Tree.\n"
+				"Must RESET the board to recover.\n");
+			do_reset (cmdtp, flag, argc, argv);
+		}
+		printf ("   Booting using the fdt at 0x%x\n",
 				of_flat_tree);
 	} else if ((hdr->ih_type==IH_TYPE_MULTI) && (len_ptr[1]) && (len_ptr[2])) {
 		u_long tail    = ntohl(len_ptr[0]) % 4;
@@ -835,22 +834,24 @@
 			of_data += 4 - tail;
 		}
 
-#if defined(CONFIG_OF_LIBFDT)
-		if (fdt_check_header((void *)of_data) != 0) {
+#if defined(CONFIG_OF_FLAT_TREE)
+		if (*((ulong *)(of_flat_tree + sizeof(image_header_t))) != OF_DT_HEADER) {
 #else
-		if (((struct boot_param_header *)of_data)->magic != OF_DT_HEADER) {
-#endif
-			printf ("ERROR: image is not a flat device tree\n");
-			return;
-		}
-
-#if defined(CONFIG_OF_LIBFDT)
+		if (fdt_check_header(of_flat_tree + sizeof(image_header_t)) != 0) {
+#endif
+			puts ("ERROR: image is not a fdt - "
+				"must RESET the board to recover.\n");
+			do_reset (cmdtp, flag, argc, argv);
+		}
+
+#if defined(CONFIG_OF_FLAT_TREE)
+		if (((struct boot_param_header *)of_data)->totalsize != ntohl(len_ptr[2])) {
+#else
 		if (be32_to_cpu(fdt_totalsize(of_data)) !=  ntohl(len_ptr[2])) {
-#else
-		if (((struct boot_param_header *)of_data)->totalsize != ntohl(len_ptr[2])) {
-#endif
-			printf ("ERROR: flat device tree size does not agree with image\n");
-			return;
+#endif
+			puts ("ERROR: fdt size != image size - "
+				"must RESET the board to recover.\n");
+			do_reset (cmdtp, flag, argc, argv);
 		}
 	}
 #endif
@@ -890,7 +891,7 @@
 				initrd_start = nsp;
 		}
 
-		SHOW_BOOT_PROGRESS (12);
+		show_boot_progress (12);
 
 		debug ("## initrd at 0x%08lX ... 0x%08lX (len=%ld=0x%lX)\n",
 			data, data + len - 1, len, len);
@@ -923,15 +924,6 @@
 		initrd_end = 0;
 	}
 
-<<<<<<< HEAD
-	debug ("## Transferring control to Linux (at address %08lx) ...\n",
-		(ulong)kernel);
-
-	SHOW_BOOT_PROGRESS (15);
-
-#if defined(CFG_INIT_RAM_LOCK) && !defined(CONFIG_E500)
-	unlock_ram_in_cache();
-=======
 #if defined(CONFIG_OF_LIBFDT)
 
 #ifdef CFG_BOOTMAPSZ
@@ -941,7 +933,6 @@
 	 */
 	if (of_flat_tree >= (char *)CFG_BOOTMAPSZ)
 		of_data = of_flat_tree;
->>>>>>> ed4058af
 #endif
 
 	/* move of_flat_tree if needed */
@@ -950,11 +941,9 @@
 		ulong of_start, of_len;
 
 		of_len = be32_to_cpu(fdt_totalsize(of_data));
-		/* position on a 4K boundary before the initrd/kbd */
-		if (initrd_start)
-			of_start = initrd_start - of_len;
-		else
-			of_start  = (ulong)kbd - of_len;
+
+		/* position on a 4K boundary before the kbd */
+		of_start  = (ulong)kbd - of_len;
 		of_start &= ~(4096 - 1);	/* align on page */
 		debug ("## device tree at 0x%08lX ... 0x%08lX (len=%ld=0x%lX)\n",
 			of_data, of_data + of_len - 1, of_len, of_len);
@@ -962,42 +951,49 @@
 		of_flat_tree = (char *)of_start;
 		printf ("   Loading Device Tree to %08lx, end %08lx ... ",
 			of_start, of_start + of_len - 1);
-		err = fdt_open_into((void *)of_start, (void *)of_data, of_len);
+		err = fdt_open_into((void *)of_data, (void *)of_start, of_len);
 		if (err != 0) {
-			printf ("libfdt: %s " __FILE__ " %d\n", fdt_strerror(err), __LINE__);
-		}
-		/*
-		 * Add the chosen node if it doesn't exist, add the env and bd_t
-		 * if the user wants it (the logic is in the subroutines).
-		 */
-		if (fdt_chosen(of_flat_tree, initrd_start, initrd_end, 0) < 0) {
-				printf("Failed creating the /chosen node (0x%08X), aborting.\n", of_flat_tree);
-				return;
-		}
+			puts ("ERROR: fdt move failed - "
+				"must RESET the board to recover.\n");
+			do_reset (cmdtp, flag, argc, argv);
+		}
+	}
+	/*
+	 * Add the chosen node if it doesn't exist, add the env and bd_t
+	 * if the user wants it (the logic is in the subroutines).
+	 */
+	if (fdt_chosen(of_flat_tree, initrd_start, initrd_end, 0) < 0) {
+		puts ("ERROR: /chosen node create failed - "
+			"must RESET the board to recover.\n");
+		do_reset (cmdtp, flag, argc, argv);
+	}
 #ifdef CONFIG_OF_HAS_UBOOT_ENV
-		if (fdt_env(of_flat_tree) < 0) {
-				printf("Failed creating the /u-boot-env node, aborting.\n");
-				return;
-		}
+	if (fdt_env(of_flat_tree) < 0) {
+		puts ("ERROR: /u-boot-env node create failed - "
+			"must RESET the board to recover.\n");
+		do_reset (cmdtp, flag, argc, argv);
+	}
 #endif
 #ifdef CONFIG_OF_HAS_BD_T
-		if (fdt_bd_t(of_flat_tree) < 0) {
-				printf("Failed creating the /bd_t node, aborting.\n");
-				return;
-		}
-#endif
-	}
-#endif
+	if (fdt_bd_t(of_flat_tree) < 0) {
+		puts ("ERROR: /bd_t node create failed - "
+			"must RESET the board to recover.\n");
+		do_reset (cmdtp, flag, argc, argv);
+	}
+#endif
+#ifdef CONFIG_OF_BOARD_SETUP
+	/* Call the board-specific fixup routine */
+	ft_board_setup(of_flat_tree, gd->bd);
+#endif
+#endif /* CONFIG_OF_LIBFDT */
 #if defined(CONFIG_OF_FLAT_TREE)
 	/* move of_flat_tree if needed */
 	if (of_data) {
 		ulong of_start, of_len;
 		of_len = ((struct boot_param_header *)of_data)->totalsize;
+
 		/* provide extra 8k pad */
-		if (initrd_start)
-			of_start = initrd_start - of_len - 8192;
-		else
-			of_start  = (ulong)kbd - of_len - 8192;
+		of_start  = (ulong)kbd - of_len - 8192;
 		of_start &= ~(4096 - 1);	/* align on page */
 		debug ("## device tree at 0x%08lX ... 0x%08lX (len=%ld=0x%lX)\n",
 			of_data, of_data + of_len - 1, of_len, of_len);
@@ -1007,8 +1003,36 @@
 			of_start, of_start + of_len - 1);
 		memmove ((void *)of_start, (void *)of_data, of_len);
 	}
-#endif
-
+	/*
+	 * Create the /chosen node and modify the blob with board specific
+	 * values as needed.
+	 */
+	ft_setup(of_flat_tree, kbd, initrd_start, initrd_end);
+	/* ft_dump_blob(of_flat_tree); */
+#endif
+	debug ("## Transferring control to Linux (at address %08lx) ...\n",
+		(ulong)kernel);
+
+	show_boot_progress (15);
+
+#if defined(CFG_INIT_RAM_LOCK) && !defined(CONFIG_E500)
+	unlock_ram_in_cache();
+#endif
+
+#if defined(CONFIG_OF_FLAT_TREE) || defined(CONFIG_OF_LIBFDT)
+	if (of_flat_tree) {	/* device tree; boot new style */
+		/*
+		 * Linux Kernel Parameters (passing device tree):
+		 *   r3: pointer to the fdt, followed by the board info data
+		 *   r4: physical pointer to the kernel itself
+		 *   r5: NULL
+		 *   r6: NULL
+		 *   r7: NULL
+		 */
+		(*kernel) ((bd_t *)of_flat_tree, (ulong)kernel, 0, 0, 0);
+		/* does not return */
+	}
+#endif
 	/*
 	 * Linux Kernel Parameters (passing board info data):
 	 *   r3: ptr to board info data
@@ -1017,46 +1041,8 @@
 	 *   r6: Start of command line string
 	 *   r7: End   of command line string
 	 */
-#if defined(CONFIG_OF_FLAT_TREE) || defined(CONFIG_OF_LIBFDT)
-	if (!of_flat_tree)	/* no device tree; boot old style */
-#endif
-		(*kernel) (kbd, initrd_start, initrd_end, cmd_start, cmd_end);
-		/* does not return */
-
-#if defined(CONFIG_OF_FLAT_TREE) || defined(CONFIG_OF_LIBFDT)
-	/*
-	 * Linux Kernel Parameters (passing device tree):
-	 *   r3: ptr to OF flat tree, followed by the board info data
-	 *   r4: physical pointer to the kernel itself
-	 *   r5: NULL
-	 *   r6: NULL
-	 *   r7: NULL
-	 */
-#if defined(CONFIG_OF_FLAT_TREE)
-	ft_setup(of_flat_tree, kbd, initrd_start, initrd_end);
-	/* ft_dump_blob(of_flat_tree); */
-#endif
-#if defined(CONFIG_OF_LIBFDT)
-	if (fdt_chosen(of_flat_tree, initrd_start, initrd_end, 0) < 0) {
-		printf("Failed creating the /chosen node (0x%08X), aborting.\n", of_flat_tree);
-		return;
-	}
-#ifdef CONFIG_OF_HAS_UBOOT_ENV
-	if (fdt_env(of_flat_tree) < 0) {
-		printf("Failed creating the /u-boot-env node, aborting.\n");
-		return;
-	}
-#endif
-#ifdef CONFIG_OF_HAS_BD_T
-	if (fdt_bd_t(of_flat_tree) < 0) {
-		printf("Failed creating the /bd_t node, aborting.\n");
-		return;
-	}
-#endif
-#endif /* if defined(CONFIG_OF_LIBFDT) */
-
-	(*kernel) ((bd_t *)of_flat_tree, (ulong)kernel, 0, 0, 0);
-#endif
+	(*kernel) (kbd, initrd_start, initrd_end, cmd_start, cmd_end);
+	/* does not return */
 }
 #endif /* CONFIG_PPC */
 
@@ -1126,7 +1112,7 @@
 	printf ("## Transferring control to NetBSD stage-2 loader (at address %08lx) ...\n",
 		(ulong)loader);
 
-	SHOW_BOOT_PROGRESS (15);
+	show_boot_progress (15);
 
 	/*
 	 * NetBSD Stage-2 Loader Parameters:
@@ -1230,7 +1216,7 @@
 #endif
 
 
-#if (CONFIG_COMMANDS & CFG_CMD_BOOTD)
+#if defined(CONFIG_CMD_BOOTD)
 int do_bootd (cmd_tbl_t *cmdtp, int flag, int argc, char *argv[])
 {
 	int rcode = 0;
@@ -1258,7 +1244,7 @@
 
 #endif
 
-#if (CONFIG_COMMANDS & CFG_CMD_IMI)
+#if defined(CONFIG_CMD_IMI)
 int do_iminfo ( cmd_tbl_t *cmdtp, int flag, int argc, char *argv[])
 {
 	int	arg;
@@ -1326,9 +1312,9 @@
 	"      image contents (magic number, header and payload checksums)\n"
 );
 
-#endif	/* CFG_CMD_IMI */
-
-#if (CONFIG_COMMANDS & CFG_CMD_IMLS)
+#endif
+
+#if defined(CONFIG_CMD_IMLS)
 /*-----------------------------------------------------------------------
  * List all images found in flash.
  */
@@ -1384,23 +1370,23 @@
 	"    - Prints information about all images found at sector\n"
 	"      boundaries in flash.\n"
 );
-#endif	/* CFG_CMD_IMLS */
+#endif
 
 void
 print_image_hdr (image_header_t *hdr)
 {
-#if (CONFIG_COMMANDS & CFG_CMD_DATE) || defined(CONFIG_TIMESTAMP)
+#if defined(CONFIG_TIMESTAMP) || defined(CONFIG_CMD_DATE)
 	time_t timestamp = (time_t)ntohl(hdr->ih_time);
 	struct rtc_time tm;
 #endif
 
 	printf ("   Image Name:   %.*s\n", IH_NMLEN, hdr->ih_name);
-#if (CONFIG_COMMANDS & CFG_CMD_DATE) || defined(CONFIG_TIMESTAMP)
+#if defined(CONFIG_TIMESTAMP) || defined(CONFIG_CMD_DATE)
 	to_tm (timestamp, &tm);
 	printf ("   Created:      %4d-%02d-%02d  %2d:%02d:%02d UTC\n",
 		tm.tm_year, tm.tm_mon, tm.tm_mday,
 		tm.tm_hour, tm.tm_min, tm.tm_sec);
-#endif	/* CFG_CMD_DATE, CONFIG_TIMESTAMP */
+#endif
 	puts ("   Image Type:   "); print_type(hdr);
 	printf ("\n   Data Size:    %d Bytes = ", ntohl(hdr->ih_size));
 	print_size (ntohl(hdr->ih_size), "\n");
@@ -1589,7 +1575,7 @@
 	printf ("## Transferring control to RTEMS (at address %08lx) ...\n",
 		(ulong)entry_point);
 
-	SHOW_BOOT_PROGRESS (15);
+	show_boot_progress (15);
 
 	/*
 	 * RTEMS Parameters:
@@ -1599,7 +1585,7 @@
 	(*entry_point ) ( gd->bd );
 }
 
-#if (CONFIG_COMMANDS & CFG_CMD_ELF)
+#if defined(CONFIG_CMD_ELF)
 static void
 do_bootm_vxworks (cmd_tbl_t *cmdtp, int flag, int argc, char *argv[],
 		  ulong addr, ulong *len_ptr, int verify)
@@ -1625,7 +1611,7 @@
 	local_args[1] = str;	/* and provide it via the arguments */
 	do_bootelf(cmdtp, 0, 2, local_args);
 }
-#endif /* CFG_CMD_ELF */
+#endif
 
 #ifdef CONFIG_LYNXKDI
 static void
